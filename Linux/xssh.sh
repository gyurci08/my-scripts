#!/usr/bin/env bash
set -Eeuo pipefail

## CONSTANTS ###################################################################
readonly SCRIPT_DIR="$(dirname "$(realpath -s "${BASH_SOURCE[0]}")")"
readonly SCRIPT_NAME="$(basename "${BASH_SOURCE[0]}")"
readonly SSH_CONFIG_FILE="${HOME}/.ssh/config"
LOG_FILE=""  # Default to no log file
DEBUG_MODE=false
MASS_MODE=false

## LOGGING FUNCTIONS ###########################################################
log() {
    local level="$1"; shift
    local message="$1"
    [[ "$level" == "DEBUG" && "$DEBUG_MODE" != true ]] && return
    if [[ -n "$LOG_FILE" ]]; then
        printf "%s - [%s] - %s\n" "$(date +"%Y-%m-%dT%H:%M:%S%z")" "$level" "$message" >> "$LOG_FILE"
    fi
    if [[ "$level" == "ERROR" ]]; then
        echo "$message" >&2
    fi
}

## FUNCTIONS ###################################################################
usage() {
    cat << EOF
Usage: $SCRIPT_NAME [options] pattern [command]

<<<<<<< HEAD
Options:
  -d          Enable debug mode.
  -X          Enable X11 forwarding.
  -p port     Specify SSH port.
  -L [bind_address:]port:host:hostport
             Specify local port forwarding.
  -D [bind_address:]port
             Specify dynamic port forwarding.
  -l file     Specify log file (optional).
  --mass      Enable mass mode for executing commands on multiple hosts.

Examples:
  $SCRIPT_NAME user@host ls -l
  $SCRIPT_NAME -l /path/to/logfile user@host ls -l
  $SCRIPT_NAME --mass pattern ls -l

EOF
}

parse_arguments() {
    local ssh_options=()
    while getopts ":dXp:L:D:l:-:" opt; do
        case ${opt} in
            d) DEBUG_MODE=true ;;
            X) ssh_options+=("-X") ;;
            p|L|D) ssh_options+=("-${opt}" "${OPTARG}") ;;
            l) LOG_FILE="${OPTARG}" ;;
            -)
                case "${OPTARG}" in
                    mass) MASS_MODE=true ;;
                    *) log "ERROR" "Invalid long option --${OPTARG}" && usage && exit 1 ;;
                esac ;;
            \?) log "ERROR" "Invalid option -${OPTARG}" && usage && exit 1 ;;
            :) log "ERROR" "Option -${OPTARG} requires an argument." && usage && exit 1 ;;
        esac
    done
    shift $((OPTIND - 1))

    if [[ $# -lt 1 ]]; then
        log "ERROR" "No pattern provided."
        usage
        exit 1
    fi

    PATTERN="$1"
    shift || true
    COMMAND=("$@")
    SSH_OPTIONS=("${ssh_options[@]}")

    log "DEBUG" "Arguments parsed successfully."
}

validate_prerequisites() {
    [[ ! -f "${SSH_CONFIG_FILE}" ]] && log "WARN" "SSH config file not found. Proceeding without it."
    [[ -z "${PATTERN:-}" ]] && log "ERROR" "No pattern provided." && exit 1
    log "DEBUG" "Prerequisites validated."
}

extract_hosts() {
    local host_pattern="${PATTERN}"

    if [[ "${host_pattern}" =~ "@" ]]; then
        USERNAME="${host_pattern%@*}"
        HOST_PATTERN="${host_pattern#*@}"
        log "DEBUG" "Extracted username: ${USERNAME}, host pattern: ${HOST_PATTERN}"
    else
        USERNAME=""
        HOST_PATTERN="${host_pattern}"
        log "DEBUG" "Host pattern: ${HOST_PATTERN}"
    fi

    HOSTS=$(awk -v pattern="$HOST_PATTERN" '
        # Remove leading/trailing whitespace
        { sub(/^ +/, ""); sub(/ +$/, ""); }

        # Skip empty lines or comments
        /^$/ || /^#/ { next }

        # Handle Hostname lines and associate them with the current host
        /^Hostname/ {
            if (current_host) {
                hostnames[current_host] = $2
            }
        }

        # Handle Host lines
        /^Host/ {
            split($0, hosts, " ")
            for (i=2; i<=NF; i++) {
                if (hosts[i] !~ /\*/) {
                    current_host = hosts[i]
                    hosts_array[hosts[i]] # Store host without *
                }
=======
# Get the hosts from the SSH config
HOSTS=$(awk -v pattern="$HOST_PATTERN" '
    # Remove leading/trailing whitespace
    { sub(/^ +/, ""); sub(/ +$/, ""); }

    # Skip empty lines or comments
    /^$/ || /^#/ { next }

    # Handle Hostname lines and associate them with the current host
    /^Hostname/ {
        if (current_host) {
            hostnames[current_host] = $2
        }
    }

    # Handle Host lines
    /^Host/ {
        split($0, hosts, " ")
        for (i=2; i<=NF; i++) {
            if (hosts[i] !~ /\*/) {
                current_host = hosts[i]
                hosts_array[hosts[i]] # Store host without *
>>>>>>> ce11bc97
            }
        }

<<<<<<< HEAD
        END {
            for (host in hosts_array) {
                if (tolower(host) ~ pattern && host !~ /\*$/) {
                    if (hostnames[host]) {
                        if (!(hostnames[host] in printed)) {
                            print hostnames[host] # Print Hostname if available
                            printed[hostnames[host]] = 1
                        }
                    } else {
                        if (!(host in printed)) {
                            print host # Otherwise, print Host entry itself
                            printed[host] = 1
                        }
                    }
                }
            }
        }
    ' ~/.ssh/config
)
=======
    END {
        for (host in hosts_array) {
            if (tolower(host) ~ pattern && host !~ /\*$/) {
                if (hostnames[host]) {
                    if (!(hostnames[host] in printed)) {
                        print hostnames[host] # Print Hostname if available
                        printed[hostnames[host]] = 1
                    }
                } else {
                    if (!(host in printed)) {
                        print host # Otherwise, print Host entry itself
                        printed[host] = 1
                    }
                }
            }
        }
    }
' ~/.ssh/config)
>>>>>>> ce11bc97

    HOST_COUNT=$(echo "$HOSTS" | wc -l)

    if [[ $HOST_COUNT -gt 1 ]]; then
        if [[ "$MASS_MODE" != true ]]; then
            echo "Multiple hosts detected:"
            for host in $HOSTS; do
                echo "- $host"
            done
            echo "Use --mass flag to execute commands on multiple hosts."
            exit 1
        fi

        if [[ ${#COMMAND[@]} -eq 0 ]]; then
            log "ERROR" "--mass requires a command to be provided."
            exit 1
        fi
    fi


    if [[ -z "${HOSTS}" ]]; then
        log "WARN" "No hosts found matching '${HOST_PATTERN}'. Falling back to direct connection."
        HOSTS="${HOST_PATTERN}"  # Fallback to the provided input as the host.
    fi

    log "DEBUG" "Matching hosts: $(echo "${HOSTS}" | tr '\n' ' ')"
}

execute_ssh_command() {
    for HOST in ${HOSTS}; do
        if [[ "$MASS_MODE" != true ]]; then
            echo -ne "\033]30;${USERNAME}@${HOST}\007"
        fi

        local ssh_command=("ssh" "-q" "-o" "LogLevel=error" "-o" "ConnectTimeout=5")
        if [[ -n "${USERNAME}" ]]; then
            ssh_command+=("-l" "${USERNAME}")
        fi
        ssh_command+=("${SSH_OPTIONS[@]}" "${HOST}")

        if [[ ${#COMMAND[@]} -gt 0 ]]; then
            ssh_command+=("${COMMAND[@]}")
            log "DEBUG" "Executing command: ${ssh_command[*]}"

            if ! "${ssh_command[@]}"; then
                log "ERROR" "Command failed on ${HOST}"
                continue
            fi
        else
            log "DEBUG" "Opening interactive session: ${ssh_command[*]}"

            if ! "${ssh_command[@]}"; then
                log "ERROR" "Session failed on ${HOST}"
                continue
            fi
        fi

        if [[ "$MASS_MODE" != true ]]; then
            # Reset tab name after session
            echo -ne "\033]30;\007"
        fi

        log "DEBUG" "Command executed successfully on ${HOST}"
    done

    log "DEBUG" "All commands attempted."
}

## Parallel Execution (Optional)
parallel_execute() {
    if [[ "$MASS_MODE" == true ]]; then
        for HOST in ${HOSTS}; do
            (
                execute_ssh_command_single_host "$HOST"
            ) &
        done
        wait
    fi
}

execute_ssh_command_single_host() {
    local HOST="$1"
    local ssh_command=("ssh" "-q" "-o" "LogLevel=error")
    if [[ -n "${USERNAME}" ]]; then
        ssh_command+=("-l" "${USERNAME}")
    fi
    ssh_command+=("${SSH_OPTIONS[@]}" "${HOST}")

<<<<<<< HEAD
    if [[ ${#COMMAND[@]} -gt 0 ]]; then
        ssh_command+=("${COMMAND[@]}")
        log "DEBUG" "Executing command on ${HOST}: ${ssh_command[*]}"

        if ! "${ssh_command[@]}"; then
            log "ERROR" "Command failed on ${HOST}"
        fi
=======
# Loop through each host and execute the ssh command
for HOST in $HOSTS; do
    # Pass the host and any additional ssh options to ssh
    if [ -n "$USERNAME" ]; then
        ssh -l "$USERNAME" "$HOST" "${@:2}"
>>>>>>> ce11bc97
    else
        log "DEBUG" "Opening interactive session on ${HOST}: ${ssh_command[*]}"

        if ! "${ssh_command[@]}"; then
            log "ERROR" "Session failed on ${HOST}"
        fi
    fi

    log "DEBUG" "Command executed on ${HOST}"
}

## MAIN EXECUTION ##############################################################
trap 'log "ERROR" "Operation interrupted."; exit 130' SIGINT

parse_arguments "$@"
if [[ -z "${PATTERN:-}" ]]; then
    log "ERROR" "No pattern provided."
    usage
    exit 1
fi

if [[ "$1" == "-h" || "$1" == "--help" ]]; then
    usage
    exit 0
fi

validate_prerequisites
extract_hosts

if [[ "$MASS_MODE" == true ]]; then
    parallel_execute
else
    execute_ssh_command
fi<|MERGE_RESOLUTION|>--- conflicted
+++ resolved
@@ -27,7 +27,6 @@
     cat << EOF
 Usage: $SCRIPT_NAME [options] pattern [command]
 
-<<<<<<< HEAD
 Options:
   -d          Enable debug mode.
   -X          Enable X11 forwarding.
@@ -38,6 +37,9 @@
              Specify dynamic port forwarding.
   -l file     Specify log file (optional).
   --mass      Enable mass mode for executing commands on multiple hosts.
+
+Restricted Commands (mass mode only):
+  shutdown, poweroff, reboot
 
 Examples:
   $SCRIPT_NAME user@host ls -l
@@ -78,12 +80,27 @@
     SSH_OPTIONS=("${ssh_options[@]}")
 
     log "DEBUG" "Arguments parsed successfully."
+
+    # Validate only in mass mode
+    if [[ "$MASS_MODE" == true && ${#COMMAND[@]} -gt 0 ]]; then
+        validate_command
+    fi
 }
 
 validate_prerequisites() {
     [[ ! -f "${SSH_CONFIG_FILE}" ]] && log "WARN" "SSH config file not found. Proceeding without it."
     [[ -z "${PATTERN:-}" ]] && log "ERROR" "No pattern provided." && exit 1
     log "DEBUG" "Prerequisites validated."
+}
+
+validate_command() {
+    local forbidden_commands=("shutdown" "poweroff" "reboot")
+    for cmd in "${forbidden_commands[@]}"; do
+        if [[ "${COMMAND[*]}" =~ $cmd ]]; then
+            log "ERROR" "The command '${cmd}' is not allowed in mass mode."
+            exit 1
+        fi
+    done
 }
 
 extract_hosts() {
@@ -121,34 +138,9 @@
                     current_host = hosts[i]
                     hosts_array[hosts[i]] # Store host without *
                 }
-=======
-# Get the hosts from the SSH config
-HOSTS=$(awk -v pattern="$HOST_PATTERN" '
-    # Remove leading/trailing whitespace
-    { sub(/^ +/, ""); sub(/ +$/, ""); }
-
-    # Skip empty lines or comments
-    /^$/ || /^#/ { next }
-
-    # Handle Hostname lines and associate them with the current host
-    /^Hostname/ {
-        if (current_host) {
-            hostnames[current_host] = $2
-        }
-    }
-
-    # Handle Host lines
-    /^Host/ {
-        split($0, hosts, " ")
-        for (i=2; i<=NF; i++) {
-            if (hosts[i] !~ /\*/) {
-                current_host = hosts[i]
-                hosts_array[hosts[i]] # Store host without *
->>>>>>> ce11bc97
             }
         }
 
-<<<<<<< HEAD
         END {
             for (host in hosts_array) {
                 if (tolower(host) ~ pattern && host !~ /\*$/) {
@@ -166,28 +158,8 @@
                 }
             }
         }
-    ' ~/.ssh/config
+    ' ${SSH_CONFIG_FILE}
 )
-=======
-    END {
-        for (host in hosts_array) {
-            if (tolower(host) ~ pattern && host !~ /\*$/) {
-                if (hostnames[host]) {
-                    if (!(hostnames[host] in printed)) {
-                        print hostnames[host] # Print Hostname if available
-                        printed[hostnames[host]] = 1
-                    }
-                } else {
-                    if (!(host in printed)) {
-                        print host # Otherwise, print Host entry itself
-                        printed[host] = 1
-                    }
-                }
-            }
-        }
-    }
-' ~/.ssh/config)
->>>>>>> ce11bc97
 
     HOST_COUNT=$(echo "$HOSTS" | wc -l)
 
@@ -206,7 +178,6 @@
             exit 1
         fi
     fi
-
 
     if [[ -z "${HOSTS}" ]]; then
         log "WARN" "No hosts found matching '${HOST_PATTERN}'. Falling back to direct connection."
@@ -276,7 +247,6 @@
     fi
     ssh_command+=("${SSH_OPTIONS[@]}" "${HOST}")
 
-<<<<<<< HEAD
     if [[ ${#COMMAND[@]} -gt 0 ]]; then
         ssh_command+=("${COMMAND[@]}")
         log "DEBUG" "Executing command on ${HOST}: ${ssh_command[*]}"
@@ -284,13 +254,6 @@
         if ! "${ssh_command[@]}"; then
             log "ERROR" "Command failed on ${HOST}"
         fi
-=======
-# Loop through each host and execute the ssh command
-for HOST in $HOSTS; do
-    # Pass the host and any additional ssh options to ssh
-    if [ -n "$USERNAME" ]; then
-        ssh -l "$USERNAME" "$HOST" "${@:2}"
->>>>>>> ce11bc97
     else
         log "DEBUG" "Opening interactive session on ${HOST}: ${ssh_command[*]}"
 
